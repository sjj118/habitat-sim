// Copyright (c) Meta Platforms, Inc. and its affiliates.
// This source code is licensed under the MIT license found in the
// LICENSE file in the root directory of this source tree.

#include <sstream>
#include <unordered_map>
#include <unordered_set>

#include "AudioSensor.h"
#include "esp/sim/Simulator.h"

namespace esp {
namespace sensor {

void CHECK_AUDIO_FLAG() {
#ifndef ESP_BUILD_WITH_AUDIO
  CORRADE_ASSERT_UNREACHABLE(
      "Audio sensor is not enabled, cannot create Audio Sensor Spec. Build "
      "with flag --audio", );
#endif  // ESP_BUILD_WITH_AUDIO
}

AudioSensorSpec::AudioSensorSpec() : SensorSpec() {
  ESP_DEBUG() << logHeader_ << "AudioSensorSpec constructor";
  uuid = "audio";
  sensorType = SensorType::Audio;
  sensorSubType = SensorSubType::ImpulseResponse;

#ifdef ESP_BUILD_WITH_AUDIO
  // Initialize default configuration.
  acousticsConfig_.thisSize = sizeof(RLRA_ContextConfiguration);
  RLRA_ContextConfigurationDefault( &acousticsConfig_ );

  channelLayout_.type = RLRA_ChannelLayoutType_Binaural;
  channelLayout_.channelCount = 2;
  enableMaterials_ = false;
#endif // ESP_BUILD_WITH_AUDIO
}

void AudioSensorSpec::sanityCheck() const {
  CHECK_AUDIO_FLAG();
  ESP_DEBUG() << logHeader_ << "SanityCheck the audio sensor spec";
  SensorSpec::sanityCheck();

  CORRADE_ASSERT(sensorType == SensorType::Audio,
                 "AudioSensorSpec::sanityCheck(): sensorType must be Audio", );

  CORRADE_ASSERT(
      sensorSubType == SensorSubType::ImpulseResponse,
      "AudioSensorSpec::sanityCheck(): sensorSubType must be Audio", );
}

AudioSensor::AudioSensor(scene::SceneNode& node, AudioSensorSpec::ptr spec)
    : Sensor{node, std::move(spec)} {
#ifdef ESP_BUILD_WITH_AUDIO
  ESP_DEBUG() << logHeader_ << "AudioSensor constructor";
  audioSensorSpec_->sanityCheck();
#endif  // ESP_BUILD_WITH_AUDIO
}

AudioSensor::~AudioSensor() {
  CHECK_AUDIO_FLAG();
#ifdef ESP_BUILD_WITH_AUDIO
  ESP_DEBUG() << logHeader_ << "Destroying the audio sensor";
  if ( context )
  {
    RLRA_DestroyContext( context );
    context = nullptr;
  }
  impulseResponse_.clear();
#endif  // ESP_BUILD_WITH_AUDIO
}

#ifdef ESP_BUILD_WITH_AUDIO
void AudioSensor::reset() {
  ESP_DEBUG() << logHeader_ << "Resetting the audio sensor";
  if ( context )
  {
    RLRA_DestroyContext( context );
    context = nullptr;
  }
  impulseResponse_.clear();
}

void AudioSensor::setAudioSourceTransform(const Magnum::Vector3& sourcePos) {
  ESP_DEBUG() << logHeader_
              << "Setting the audio source position : " << sourcePos << "]";

  // Make sure the context is created.
  createAudioSimulator();
  CORRADE_ASSERT(context, "setAudioSourceTransform : context should exist", );

  sourcePosition_ = sourcePos;
  const float pos[3] = { sourcePos[0], sourcePos[1], sourcePos[2] };
  if ( RLRA_SetSourcePosition( context, 0, pos ) != RLRA_Success )
  {
    ESP_ERROR() << "Error setting audio source position";
    return;
  }
}

void AudioSensor::setAudioListenerTransform(
    const Magnum::Vector3& agentPos,
    const Magnum::Vector4& agentRotQuat) {
  ESP_DEBUG() << logHeader_ << "Setting the agent transform : position ["
              << agentPos << "], rotQuat[" << agentRotQuat << "]";

  // Make sure the context is created.
  createAudioSimulator();
  CORRADE_ASSERT(context, "setAudioListenerTransform : context should exist", );

<<<<<<< HEAD
  listenerPosition_ = agentPos;
  const float pos[3] = { agentPos[0], agentPos[1], agentPos[2] };
  if ( RLRA_SetListenerPosition(context, 0, pos) != RLRA_Success )
  {
    ESP_ERROR() << "Error setting agent position";
    return;
  }

  const float rot[4] = { agentRotQuat[0], agentRotQuat[1], agentRotQuat[2],
      agentRotQuat[3] };
  if ( RLRA_SetListenerOrientationQuaternion(context, 0, rot) != RLRA_Success )
  {
    ESP_ERROR() << "Error setting agent rotation";
    return;
=======
  CORRADE_ASSERT(audioSimulator_,
                 "setAudioListenerTransform : audioSimulator_ should exist", );

  // If its a new simulation object or the agent position or orientation
  // changed,
  //    add a listener
  if (newInitialization_ || (lastAgentPos_ != agentPos) ||
      (lastAgentRot_ != agentRotQuat)) {
    audioSimulator_->AddListener(
        RLRAudioPropagation::Vector3f{agentPos[0], agentPos[1], agentPos[2]},
        RLRAudioPropagation::Quaternion{agentRotQuat[0], agentRotQuat[1],
                                        agentRotQuat[2], agentRotQuat[3]},
        audioSensorSpec_->channelLayout_);
>>>>>>> 9d75557c
  }
}

void AudioSensor::runSimulation(sim::Simulator& sim) {
  CORRADE_ASSERT(context, "runSimulation: context should exist", );
  ESP_DEBUG() << logHeader_ << "Running the audio simulator";

  if (newInitialization_) {
    // If its a new initialization, upload the geometry
    newInitialization_ = false;
    ESP_DEBUG() << logHeader_
                << "New initialization, will upload geometry";

    if (audioSensorSpec_->enableMaterials_ && sim.semanticSceneExists()) {
      ESP_DEBUG() << logHeader_ << "Loading semantic scene";
      loadSemanticMesh(sim);
    } else {
      // load the normal render mesh without any material info
      ESP_DEBUG() << logHeader_
                  << "Semantic scene does not exist or materials are disabled, "
                     "will use default material";
      loadMesh(sim);
    }
  }

<<<<<<< HEAD
=======
  if (newSource_) {
    // [NOTE] Currently, only one source is supported
    // If its a new source, add/replace the audio source.
    // A new initialization should always come with a new source
    // Mark that the source has been added
    newSource_ = false;
    ESP_DEBUG() << logHeader_
                << "Adding source at position : " << lastSourcePos_;
    audioSimulator_->AddSource(RLRAudioPropagation::Vector3f{
        lastSourcePos_[1], lastSourcePos_[2], lastSourcePos_[3]});
  }

>>>>>>> 9d75557c
  // Run the audio simulation
  if ( RLRA_Simulate( context ) != RLRA_Success ) {
    ESP_ERROR() << "Error while running audio simulation";
  }

  // Each time simulation is run, clear the impulse response
  impulseResponse_.clear();
}

void AudioSensor::setAudioMaterialsJSON(const std::string& jsonPath) {
  if (audioMaterialsJsonSet_) {
    // audioMaterialsJsonSet_ is set to true when in loadSemanticMesh.
    // Once the mesh is loaded, we cannot change the materials database. Ignore
    // any new material database files.
    ESP_WARNING() << "[WARNING] Audio material database is already set. Will "
                     "ignore the new file:" << jsonPath;
    return;
  }

  ESP_DEBUG() << "Set audio materials database to json file : " << jsonPath;
  audioMaterialsJSON_ = jsonPath;
}

void AudioSensor::setListenerHRTF(const std::string& hrtfPath) {
  // Make sure the context is created.
  createAudioSimulator();
  CORRADE_ASSERT(context, "setListenerHRTF: context should exist", );
  ESP_DEBUG() << "Set listener HRTF to file : " << hrtfPath;

  if ( RLRA_SetListenerHRTF( context, 0, hrtfPath.c_str() ) != RLRA_Success )
  {
    ESP_ERROR() << "Couldn't load custom audio listener HRTF";
    return;
  }
}

float AudioSensor::getRayEfficiency() const {
  CORRADE_ASSERT(context, "getRayEfficiency: context should exist", 0.0f );
  return RLRA_GetIndirectRayEfficiency( context );
}

bool AudioSensor::writeSceneMeshOBJ(const std::string& objPath)
{
  CORRADE_ASSERT(context, "writeSceneMeshOBJ: context should exist", false );
  return RLRA_WriteSceneMeshOBJ(context, objPath.c_str()) == RLRA_Success;
}

const std::vector<std::vector<float>>& AudioSensor::getIR() {
  CORRADE_ASSERT(context, "getIR: context should exist", impulseResponse_ );

  if (impulseResponse_.empty()) {
    ObservationSpace obsSpace;
    getObservationSpace(obsSpace);

    impulseResponse_.resize(obsSpace.shape[0],
                            std::vector<float>(obsSpace.shape[1], 0.0));

    for (std::size_t channelIndex = 0; channelIndex < obsSpace.shape[0];
         ++channelIndex) {
      const float* ir = RLRA_GetIRChannel(context, 0, 0, channelIndex);
      for (std::size_t sampleIndex = 0; sampleIndex < obsSpace.shape[1];
           ++sampleIndex) {
        impulseResponse_[channelIndex][sampleIndex] = ir[sampleIndex];
      }
    }
  }

  return impulseResponse_;
}

bool AudioSensor::writeIRWave(const std::string& wavePath)
{
  CORRADE_ASSERT(context, "writeIRWave: context should exist", false );
  return RLRA_WriteIRWave(context, 0, 0, wavePath.c_str()) == RLRA_Success;
}

bool AudioSensor:: sourceIsVisible() const
{
  // Compute ray distance and unit-length direction.
  vec3f direction = sourcePosition_ - listenerPosition_;
  const float distance = direction.norm();
  direction /= distance;

  // Small bias to prevent self intersections.
  const float epsilon = std::min( distance, 0.0001f );

  // Initialize ray.
  RLRA_Ray ray = {};
  ray.origin[0] = sourcePosition_[0];
  ray.origin[1] = sourcePosition_[1];
  ray.origin[2] = sourcePosition_[2];
  ray.direction[0] = direction[0];
  ray.direction[1] = direction[1];
  ray.direction[2] = direction[2];
  ray.tMin = epsilon;
  ray.tMax = distance - epsilon;

  // Trace ray.
  if ( RLRA_TraceRayAnyHit(context, &ray) != RLRA_Success ) {
    return false;
  }

  // Source is visible if there is no intersection.
  return ray.hit == RLRA_RayHit_False;
}

#endif  // ESP_BUILD_WITH_AUDIO

bool AudioSensor::getObservation(sim::Simulator&, Observation& obs) {
  CHECK_AUDIO_FLAG();
#ifdef ESP_BUILD_WITH_AUDIO
  CORRADE_ASSERT(context, "getObservation : context should exist", false);

  // Get observation dimensions.
  ObservationSpace obsSpace;
  getObservationSpace(obsSpace);
  if (obsSpace.shape[0] == 0 || obsSpace.shape[1] == 0) {
    ESP_ERROR() << "Channel count or sample count is 0, no IR to return.";
    return false;
  }

  // Create new buffer to store observation.
  obs.buffer = core::Buffer::create(obsSpace.shape, obsSpace.dataType);

  // Copy the IR samples to the observation buffer.
  std::uint64_t bufIndex = 0;
  const std::size_t sizeToCopy = sizeof(float) * obsSpace.shape[1];
  for (std::size_t channelIndex = 0; channelIndex < obsSpace.shape[0];
       ++channelIndex) {
    const float* ir = RLRA_GetIRChannel(context, 0, 0, channelIndex);
    // Copy the ir for the specific channel into the data buffer
    memcpy(obs.buffer->data + bufIndex, ir, sizeToCopy);
    bufIndex += sizeToCopy;
  }

#else // ESP_BUILD_WITH_AUDIO
  // Note : Addressing clang-tidy error for unused param
  (void)obs;
#endif // ESP_BUILD_WITH_AUDIO
  return true;
}

bool AudioSensor::getObservationSpace(ObservationSpace& obsSpace) {
  CHECK_AUDIO_FLAG();
#ifdef ESP_BUILD_WITH_AUDIO
  CORRADE_ASSERT(context,"getObservationSpace: context should exist", false);

  // shape is a 2 ints
  //    index 0 = channel count
  //    index 1 = sample count
  obsSpace.shape = {RLRA_GetIRChannelCount(context, 0, 0),
                    RLRA_GetIRSampleCount(context, 0, 0)};
  obsSpace.dataType = core::DataType::DT_FLOAT;
  obsSpace.spaceType = ObservationSpaceType::Tensor;
#else // ESP_BUILD_WITH_AUDIO
  // Note : Addressing clang-tidy error for unused param
  (void)obsSpace;
#endif  // ESP_BUILD_WITH_AUDIO
  return true;
}

bool AudioSensor::displayObservation(sim::Simulator&) {
  ESP_ERROR() << logHeader_
              << "Display observation for audio sensor is not used. This "
                 "function should be unreachable";
  CORRADE_INTERNAL_ASSERT_UNREACHABLE();
  return false;
}

#ifdef ESP_BUILD_WITH_AUDIO
void AudioSensor::createAudioSimulator() {
  ESP_DEBUG() << logHeader_ << "Create audio simulator";

  // If the audio simulator already exists, no need to create it
  if (context)
    return;

  newInitialization_ = true;

  // Make sure the config thisSize is initialized correctly.
  audioSensorSpec_->acousticsConfig_.thisSize = sizeof(RLRA_ContextConfiguration);

  // Create context.
  if ( RLRA_CreateContext( &context, &audioSensorSpec_->acousticsConfig_ )
        != RLRA_Success )
  {
    ESP_ERROR() << "Couldn't create audio context";
    return;
  }

  // Create listener.
  if ( RLRA_AddListener( context, &audioSensorSpec_->channelLayout_ )
        != RLRA_Success )
  {
    RLRA_DestroyContext( context );
    context = nullptr;
    ESP_ERROR() << "Couldn't add audio listener";
    return;
  }

  // Create source.
  if ( RLRA_AddSource( context ) != RLRA_Success )
  {
    RLRA_DestroyContext( context );
    context = nullptr;
    ESP_ERROR() << "Couldn't add audio source";
    return;
  }
}

void AudioSensor::loadSemanticMesh(sim::Simulator& sim) {
  ESP_DEBUG() << logHeader_ << "Loading semantic mesh" << sim.semanticSceneExists();

  CORRADE_ASSERT(context, "loadSemanticMesh: context should exist", );

  // Load the audio materials JSON if it was set
  if (!audioMaterialsJsonSet_ && audioMaterialsJSON_.size() > 0) {
    RLRA_Error error = RLRA_SetMaterialDatabaseJSON(context,
        audioMaterialsJSON_.c_str());
    if (error != RLRA_Success) {
      ESP_ERROR() << "Audio material json could not be loaded. ErrorCode: "
                  << static_cast<int>(error)
                  << ". Please check if the file exists and the format is "
                     "correct. FilePath:" << audioMaterialsJSON_;
      CORRADE_ASSERT(false, "", );
    }
    audioMaterialsJsonSet_ = true;
  }

  std::vector<std::uint16_t> objectIds;
  esp::assets::MeshData::ptr sceneMesh = sim.getJoinedSemanticMesh(objectIds);

  std::shared_ptr<scene::SemanticScene> semanticScene = sim.getSemanticScene();
  const std::vector<std::shared_ptr<scene::SemanticCategory>>& categories =
      semanticScene->categories();
  const std::vector<std::shared_ptr<scene::SemanticObject>>& objects =
      semanticScene->objects();

  // Submit the vertex data
  static_assert( sizeof(vec3f) == 3*sizeof(float) );
  RLRA_Error error = RLRA_AddMeshVertices( context,
      (const float*)sceneMesh->vbo.data(), sceneMesh->vbo.size() );
  if ( error != RLRA_Success )
  {
    ESP_ERROR() << "Couldn't add vertices to audio mesh, error: "
                << static_cast<int>(error);
    return;
  }
  std::unordered_map<std::string, std::vector<uint32_t>> categoryNameToIndices;

  auto& ibo = sceneMesh->ibo;
  for (std::size_t iboIdx = 0; iboIdx < ibo.size(); iboIdx += 3) {
    // For each index in the ibo
    //  get the object id
    //    get the object using the id
    //      get the category name from the object
    const std::string cat1 =
        objects[objectIds[ibo[iboIdx]]]
            ? objects[objectIds[ibo[iboIdx]]]->category()->name()
            : "default";
    const std::string cat2 =
        objects[objectIds[ibo[iboIdx + 1]]]
            ? objects[objectIds[ibo[iboIdx + 1]]]->category()->name()
            : "default";
    const std::string cat3 =
        objects[objectIds[ibo[iboIdx + 2]]]
            ? objects[objectIds[ibo[iboIdx + 2]]]->category()->name()
            : "default";

    std::string catToUse;

    if (cat1 == cat2 && cat1 == cat3) {
      // If all 3 categories are the same, save the indices to cat1 in the
      // categoryNameToIndices map
      catToUse = cat1;
    } else if (cat1 != cat2 && cat1 != cat3) {
      // If cat1 != 2 and 3
      // then either all 3 are different, or cat1 is different while 2==3
      // Either case, use 1
      // reason : if all 3 are different, we cant determine which one is correct
      // if this is the odd one out, then the triangle is actually of this
      // category
      catToUse = cat1;
    } else if (cat1 == cat2) {
      // if we reach here, cat 1 == 2 but != 3, use 3
      catToUse = cat3;
    } else {
      // else 1 == 3 but != 2, use 2
      catToUse = cat2;
    }

    categoryNameToIndices[catToUse].push_back(ibo[iboIdx]);
    categoryNameToIndices[catToUse].push_back(ibo[iboIdx + 1]);
    categoryNameToIndices[catToUse].push_back(ibo[iboIdx + 2]);
  }

  std::size_t totalIndicesLoaded = 0;

  // Send indices by category
  for (auto catToIndices : categoryNameToIndices) {
    ESP_DEBUG() << logHeader_ << " Index count: " << catToIndices.second.size()
                << ", Material: " << catToIndices.first;

    // Submit all indices for this particular category
    error = RLRA_AddMeshIndices( context,
        catToIndices.second.data(), catToIndices.second.size(), 3,
        catToIndices.first.c_str() );
    if ( error != RLRA_Success )
    {
      ESP_ERROR() << "Couldn't submit audio mesh indices";
      continue;
    }

    totalIndicesLoaded += catToIndices.second.size();
  }

  if (totalIndicesLoaded != sceneMesh->ibo.size()) {
    ESP_ERROR() << logHeader_
                << "totalIndicesLoaded != sceneMesh->ibo.size() : ("
                << totalIndicesLoaded << " != " << sceneMesh->ibo.size()
                << ")";
    CORRADE_ASSERT(false, "totalIndicesLoaded != sceneMesh->ibo.size()", );
  }

  // Add a new object for the mesh.
  const size_t objectIndex = RLRA_GetObjectCount( context );
  error = RLRA_AddObject( context );
  if ( error != RLRA_Success )
  {
    ESP_ERROR() << "Couldn't add audio object for mesh, error: "
                << static_cast<int>(error);
    return;
  }

  // Upload mesh into object.
  error = RLRA_FinalizeObjectMesh( context, objectIndex );
  if ( error != RLRA_Success )
  {
    ESP_ERROR() << "Couldn't upload mesh into object, error: "
                << static_cast<int>(error);
    return;
  }
}

void AudioSensor::loadMesh(sim::Simulator& sim) {
  ESP_DEBUG() << logHeader_ << "Loading non-semantic mesh";
  CORRADE_ASSERT(context, "loadMesh: context should exist", );
  esp::assets::MeshData::ptr sceneMesh = sim.getJoinedMesh(true);

  ESP_DEBUG() << "Vertex count : " << sceneMesh->vbo.size()
              << ", Index count : " << sceneMesh->ibo.size();

  // Submit the vertex data
  static_assert( sizeof(vec3f) == 3*sizeof(float) );
  RLRA_Error error = RLRA_AddMeshVertices( context,
      (const float*)sceneMesh->vbo.data(), sceneMesh->vbo.size() );
  if ( error != RLRA_Success )
  {
    ESP_ERROR() << "Couldn't add vertices to audio mesh, error: "
                << static_cast<int>(error);
    return;
  }

  // Submit the index data with default material.
  error = RLRA_AddMeshIndices( context,
      sceneMesh->ibo.data(), sceneMesh->ibo.size(), 3,
      nullptr );
  if ( error != RLRA_Success )
  {
    ESP_ERROR() << "Couldn't submit audio mesh indices";
  }

  // Add a new object for the mesh.
  const size_t objectIndex = RLRA_GetObjectCount( context );
  error = RLRA_AddObject( context );
  if ( error != RLRA_Success )
  {
    ESP_ERROR() << "Couldn't add audio object for mesh, error: "
                << static_cast<int>(error);
    return;
  }

  // Upload mesh into object.
  error = RLRA_FinalizeObjectMesh( context, objectIndex );
  if ( error != RLRA_Success )
  {
    ESP_ERROR() << "Couldn't upload mesh into object, error: "
                << static_cast<int>(error);
    return;
  }
}

#endif  // ESP_BUILD_WITH_AUDIO

}  // namespace sensor
}  // namespace esp<|MERGE_RESOLUTION|>--- conflicted
+++ resolved
@@ -109,7 +109,6 @@
   createAudioSimulator();
   CORRADE_ASSERT(context, "setAudioListenerTransform : context should exist", );
 
-<<<<<<< HEAD
   listenerPosition_ = agentPos;
   const float pos[3] = { agentPos[0], agentPos[1], agentPos[2] };
   if ( RLRA_SetListenerPosition(context, 0, pos) != RLRA_Success )
@@ -124,21 +123,6 @@
   {
     ESP_ERROR() << "Error setting agent rotation";
     return;
-=======
-  CORRADE_ASSERT(audioSimulator_,
-                 "setAudioListenerTransform : audioSimulator_ should exist", );
-
-  // If its a new simulation object or the agent position or orientation
-  // changed,
-  //    add a listener
-  if (newInitialization_ || (lastAgentPos_ != agentPos) ||
-      (lastAgentRot_ != agentRotQuat)) {
-    audioSimulator_->AddListener(
-        RLRAudioPropagation::Vector3f{agentPos[0], agentPos[1], agentPos[2]},
-        RLRAudioPropagation::Quaternion{agentRotQuat[0], agentRotQuat[1],
-                                        agentRotQuat[2], agentRotQuat[3]},
-        audioSensorSpec_->channelLayout_);
->>>>>>> 9d75557c
   }
 }
 
@@ -164,21 +148,6 @@
     }
   }
 
-<<<<<<< HEAD
-=======
-  if (newSource_) {
-    // [NOTE] Currently, only one source is supported
-    // If its a new source, add/replace the audio source.
-    // A new initialization should always come with a new source
-    // Mark that the source has been added
-    newSource_ = false;
-    ESP_DEBUG() << logHeader_
-                << "Adding source at position : " << lastSourcePos_;
-    audioSimulator_->AddSource(RLRAudioPropagation::Vector3f{
-        lastSourcePos_[1], lastSourcePos_[2], lastSourcePos_[3]});
-  }
-
->>>>>>> 9d75557c
   // Run the audio simulation
   if ( RLRA_Simulate( context ) != RLRA_Success ) {
     ESP_ERROR() << "Error while running audio simulation";
